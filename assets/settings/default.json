--- conflicted
+++ resolved
@@ -197,7 +197,17 @@
     // enviroment. Use `:` to seperate multiple values.
     "env": {
       // "KEY": "value1:value2"
-    }
+    },
+    // Set the terminal's line height.
+    // May take 3 values:
+    //  1. Use a line height that's comfortable for reading, 1.618
+    //         "line_height": "comfortable"
+    //  2. Use a standard line height, 1.3. This option is useful for TUIs,
+    //      particularly if they use box characters
+    //         "line_height": "standard",
+    //  3. Use a custom line height.
+    //         "line_height": 1.2,
+    "line_height": "comfortable"
     // Set the terminal's font size. If this option is not included,
     // the terminal will default to matching the buffer's font size.
     // "font_size": "15"
@@ -223,100 +233,8 @@
     "JavaScript": {
       "tab_size": 2
     },
-<<<<<<< HEAD
-    // Settings specific to the terminal
-    "terminal": {
-        // What shell to use when opening a terminal. May take 3 values:
-        // 1. Use the system's default terminal configuration in /etc/passwd
-        //      "shell": "system"
-        // 2. A program:
-        //      "shell": {
-        //        "program": "sh"
-        //      }
-        // 3. A program with arguments:
-        //     "shell": {
-        //         "with_arguments": {
-        //           "program": "/bin/bash",
-        //           "arguments": ["--login"]
-        //         }
-        //     }
-        "shell": "system",
-        // What working directory to use when launching the terminal.
-        // May take 4 values:
-        // 1. Use the current file's project directory.  Will Fallback to the
-        //    first project directory strategy if unsuccessful
-        //      "working_directory": "current_project_directory"
-        // 2. Use the first project in this workspace's directory
-        //      "working_directory": "first_project_directory"
-        // 3. Always use this platform's home directory (if we can find it)
-        //     "working_directory": "always_home"
-        // 4. Always use a specific directory. This value will be shell expanded.
-        //    If this path is not a valid directory the terminal will default to
-        //    this platform's home directory  (if we can find it)
-        //      "working_directory": {
-        //        "always": {
-        //          "directory": "~/zed/projects/"
-        //        }
-        //      }
-        //
-        //
-        "working_directory": "current_project_directory",
-        // Set the cursor blinking behavior in the terminal.
-        // May take 4 values:
-        //  1. Never blink the cursor, ignoring the terminal mode
-        //         "blinking": "off",
-        //  2. Default the cursor blink to off, but allow the terminal to
-        //     set blinking
-        //         "blinking": "terminal_controlled",
-        //  3. Always blink the cursor, ignoring the terminal mode
-        //         "blinking": "on",
-        "blinking": "terminal_controlled",
-        // Set whether Alternate Scroll mode (code: ?1007) is active by default.
-        // Alternate Scroll mode converts mouse scroll events into up / down key
-        // presses when in the alternate screen (e.g. when running applications
-        // like vim or  less). The terminal can still set and unset this mode.
-        // May take 2 values:
-        //  1. Default alternate scroll mode to on
-        //         "alternate_scroll": "on",
-        //  2. Default alternate scroll mode to off
-        //         "alternate_scroll": "off",
-        "alternate_scroll": "off",
-        // Set whether the option key behaves as the meta key.
-        // May take 2 values:
-        //  1. Rely on default platform handling of option key, on macOS
-        //     this means generating certain unicode characters
-        //         "option_to_meta": false,
-        //  2. Make the option keys behave as a 'meta' key, e.g. for emacs
-        //         "option_to_meta": true,
-        "option_as_meta": false,
-        // Whether or not selecting text in the terminal will automatically
-        // copy to the system clipboard.
-        "copy_on_select": false,
-        // Any key-value pairs added to this list will be added to the terminal's
-        // enviroment. Use `:` to seperate multiple values.
-        "env": {
-            // "KEY": "value1:value2"
-        },
-        // Set the terminal's line height.
-        // May take 3 values:
-        //  1. Use a line height that's comfortable for reading, 1.618
-        //         "line_height": "comfortable"
-        //  2. Use a standard line height, 1.3. This option is useful for TUIs,
-        //      particularly if they use box characters
-        //         "line_height": "standard",
-        //  3. Use a custom line height.
-        //         "line_height": 1.2,
-        "line_height": "comfortable"
-        // Set the terminal's font size. If this option is not included,
-        // the terminal will default to matching the buffer's font size.
-        // "font_size": "15"
-        // Set the terminal's font family. If this option is not included,
-        // the terminal will default to matching the buffer's font family.
-        // "font_family": "Zed Mono"
-=======
     "TypeScript": {
       "tab_size": 2
->>>>>>> abdfb5a4
     },
     "TSX": {
       "tab_size": 2
