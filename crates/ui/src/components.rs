--- conflicted
+++ resolved
@@ -38,9 +38,6 @@
 pub use title_bar::*;
 pub use toolbar::*;
 pub use traffic_lights::*;
-<<<<<<< HEAD
-pub use workspace::*;
-=======
 pub use workspace::*;
 
 use std::marker::PhantomData;
@@ -142,5 +139,4 @@
             button
         }
     }
-}
->>>>>>> 0697d08e
+}