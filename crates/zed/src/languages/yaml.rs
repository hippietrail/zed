<<<<<<< HEAD
use super::node_runtime::NodeRuntime;
use anyhow::{anyhow, Context, Result};
=======
use anyhow::{anyhow, Result};
>>>>>>> 59fb4b3d
use async_trait::async_trait;
use futures::{future::BoxFuture, FutureExt, StreamExt};
use gpui::MutableAppContext;
use language::{LanguageServerBinary, LanguageServerName, LspAdapter};
<<<<<<< HEAD
=======
use node_runtime::NodeRuntime;
>>>>>>> 59fb4b3d
use serde_json::Value;
use settings::Settings;
use smol::fs;
use std::{
    any::Any,
    ffi::OsString,
    future,
    path::{Path, PathBuf},
    sync::Arc,
};
<<<<<<< HEAD
=======
use util::http::HttpClient;
>>>>>>> 59fb4b3d
use util::ResultExt;

fn server_binary_arguments(server_path: &Path) -> Vec<OsString> {
    vec![server_path.into(), "--stdio".into()]
}

pub struct YamlLspAdapter {
    node: Arc<NodeRuntime>,
}

impl YamlLspAdapter {
    const SERVER_PATH: &'static str = "node_modules/yaml-language-server/bin/yaml-language-server";

    pub fn new(node: Arc<NodeRuntime>) -> Self {
        YamlLspAdapter { node }
    }
}

#[async_trait]
impl LspAdapter for YamlLspAdapter {
    async fn name(&self) -> LanguageServerName {
        LanguageServerName("yaml-language-server".into())
    }

    async fn fetch_latest_server_version(
        &self,
        _: Arc<dyn HttpClient>,
    ) -> Result<Box<dyn 'static + Any + Send>> {
        Ok(Box::new(
            self.node
                .npm_package_latest_version("yaml-language-server")
                .await?,
        ) as Box<_>)
    }

    async fn fetch_server_binary(
        &self,
        version: Box<dyn 'static + Send + Any>,
        _: Arc<dyn HttpClient>,
        container_dir: PathBuf,
    ) -> Result<LanguageServerBinary> {
        let version = version.downcast::<String>().unwrap();
<<<<<<< HEAD
        let version_dir = container_dir.join(version.as_str());
        fs::create_dir_all(&version_dir)
            .await
            .context("failed to create version directory")?;
        let server_path = version_dir.join(Self::SERVER_PATH);

        if fs::metadata(&server_path).await.is_err() {
            self.node
                .npm_install_packages([("yaml-language-server", version.as_str())], &version_dir)
=======
        let server_path = container_dir.join(Self::SERVER_PATH);

        if fs::metadata(&server_path).await.is_err() {
            self.node
                .npm_install_packages([("yaml-language-server", version.as_str())], &container_dir)
>>>>>>> 59fb4b3d
                .await?;
        }

        Ok(LanguageServerBinary {
            path: self.node.binary_path().await?,
            arguments: server_binary_arguments(&server_path),
        })
    }

    async fn cached_server_binary(&self, container_dir: PathBuf) -> Option<LanguageServerBinary> {
        (|| async move {
            let mut last_version_dir = None;
            let mut entries = fs::read_dir(&container_dir).await?;
            while let Some(entry) = entries.next().await {
                let entry = entry?;
                if entry.file_type().await?.is_dir() {
                    last_version_dir = Some(entry.path());
                }
            }
            let last_version_dir = last_version_dir.ok_or_else(|| anyhow!("no cached binary"))?;
            let server_path = last_version_dir.join(Self::SERVER_PATH);
            if server_path.exists() {
                Ok(LanguageServerBinary {
                    path: self.node.binary_path().await?,
                    arguments: server_binary_arguments(&server_path),
                })
            } else {
                Err(anyhow!(
                    "missing executable in directory {:?}",
                    last_version_dir
                ))
            }
        })()
        .await
        .log_err()
    }

    fn workspace_configuration(
        &self,
        cx: &mut MutableAppContext,
    ) -> Option<BoxFuture<'static, Value>> {
        let settings = cx.global::<Settings>();
        Some(
            future::ready(serde_json::json!({
                "[yaml]": {
                    "editor.tabSize": settings.tab_size(Some("YAML"))
                }
            }))
            .boxed(),
        )
    }
}<|MERGE_RESOLUTION|>--- conflicted
+++ resolved
@@ -1,17 +1,9 @@
-<<<<<<< HEAD
-use super::node_runtime::NodeRuntime;
-use anyhow::{anyhow, Context, Result};
-=======
 use anyhow::{anyhow, Result};
->>>>>>> 59fb4b3d
 use async_trait::async_trait;
 use futures::{future::BoxFuture, FutureExt, StreamExt};
 use gpui::MutableAppContext;
 use language::{LanguageServerBinary, LanguageServerName, LspAdapter};
-<<<<<<< HEAD
-=======
 use node_runtime::NodeRuntime;
->>>>>>> 59fb4b3d
 use serde_json::Value;
 use settings::Settings;
 use smol::fs;
@@ -22,10 +14,7 @@
     path::{Path, PathBuf},
     sync::Arc,
 };
-<<<<<<< HEAD
-=======
 use util::http::HttpClient;
->>>>>>> 59fb4b3d
 use util::ResultExt;
 
 fn server_binary_arguments(server_path: &Path) -> Vec<OsString> {
@@ -68,23 +57,11 @@
         container_dir: PathBuf,
     ) -> Result<LanguageServerBinary> {
         let version = version.downcast::<String>().unwrap();
-<<<<<<< HEAD
-        let version_dir = container_dir.join(version.as_str());
-        fs::create_dir_all(&version_dir)
-            .await
-            .context("failed to create version directory")?;
-        let server_path = version_dir.join(Self::SERVER_PATH);
-
-        if fs::metadata(&server_path).await.is_err() {
-            self.node
-                .npm_install_packages([("yaml-language-server", version.as_str())], &version_dir)
-=======
         let server_path = container_dir.join(Self::SERVER_PATH);
 
         if fs::metadata(&server_path).await.is_err() {
             self.node
                 .npm_install_packages([("yaml-language-server", version.as_str())], &container_dir)
->>>>>>> 59fb4b3d
                 .await?;
         }
 
